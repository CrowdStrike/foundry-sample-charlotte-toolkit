--- conflicted
+++ resolved
@@ -16,11 +16,7 @@
 
       - uses: actions/checkout@1af3b93b6815bc44a9784bd300feb67ff0d1eeb3  # v6.0.0
       - name: Setup Node
-<<<<<<< HEAD
-        uses: actions/setup-node@2028fbc5c25fe9cf00d9f06a71cc4710d4507903  # v6
-=======
         uses: actions/setup-node@2028fbc5c25fe9cf00d9f06a71cc4710d4507903  # v6.0.0
->>>>>>> 69d94e0d
         with:
           node-version: 22
           cache: 'npm'
